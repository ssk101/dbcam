#!/usr/bin/python3

import dropbox
import time
import itertools
import io
import os
import sys
import subprocess
import configparser
from picamera import PiCamera, Color
from datetime import datetime, time as datetime_time
from fractions import Fraction

config_parser = configparser.RawConfigParser()
config_file = f"{os.path.dirname(os.path.realpath(sys.argv[0]))}/config"
config_parser.read(config_file)
db_config = config_parser['db_config']

MAX_FILE_SIZE_MB = db_config.getint('max_file_size_mb', 8)
RESOLUTION_X = db_config.getint('resolution_x', 1280)
RESOLUTION_Y = db_config.getint('resolution_y', 720)
FRAMERATE = db_config.getint('framerate', 15)
SENSOR_MODE = db_config.getint('sensor_mode', 0)
ROTATION = db_config.getint('rotation', 0)
BRIGHTNESS = db_config.getint('brightness', 50)
CONTRAST = db_config.getint('contrast', 0)
QUALITY = db_config.getint('quality', 25)
BITRATE = db_config.getint('bitrate', 20000000)
TEXT_SIZE = db_config.getint('text_size', 16)
TEXT_COLOR = db_config.get('text_color', '#fff')
PROBE_SIZE = db_config.get('probe_size', '16M')
STREAM_FORMAT = db_config.get('stream_format', 'h264')
UPLOAD_FORMAT = db_config.get('upload_format', 'mp4')
DATE_FORMAT = db_config.get('date_format', '%Y-%m-%d')
TIME_FORMAT = db_config.get('time_format', '%H.%M.%S')
NIGHT_ENABLED = db_config.getboolean('night_enabled', fallback=False)
UPLOAD_ENABLED = db_config.getboolean('upload_enabled', fallback=True)
TIME_STATE = db_config.get('time_state', 'day')
ACCESS_TOKEN = os.environ.get('DB_ACCESS_TOKEN')
CAMERA = PiCamera()

def now():
  return datetime.now().strftime(TIME_FORMAT)

def today():
  return datetime.now().strftime(DATE_FORMAT)

def write(s):
  sys.stdout.write(f"{today()} {now()}: {s}\n")

if sys.version_info[0] < 3:
  write("Python 3 is required.")
  sys.exit(1)

try:
  len(ACCESS_TOKEN)
except Exception:
  write("Dropbox access token not set.")
  sys.exit(1)
else:
  DBX = dropbox.Dropbox(ACCESS_TOKEN)

def out_path():
  return f"{os.path.dirname(os.path.realpath(sys.argv[0]))}/output"

def is_day():
  now = datetime.now().time()
  return now < datetime_time(17, 00) and now >= datetime_time(9, 00)

def is_night():
  if not NIGHT_ENABLED:
    return
  now = datetime.now().time()
  return now >= datetime_time(17, 00) or now < datetime_time(9, 00)

def must_update():
  return (
    is_day() and TIME_STATE is not 'day' or
    is_night() and TIME_STATE is not 'night'
  )

def init_camera(delay=0):
  global CAMERA
  global TIME_STATE

  write(f"Initializing camera in {delay}s...")
  time.sleep(delay)
  write(f"Initializing camera...")

  if delay > 1:
    CAMERA.close()
    CAMERA = PiCamera()

  settings = {
    'rotation': ROTATION,
    'annotate_text_size': TEXT_SIZE,
    'annotate_foreground': Color(TEXT_COLOR),
    'resolution': (RESOLUTION_X, RESOLUTION_Y),
    'brightness': BRIGHTNESS,
    'contrast': CONTRAST,
  }

  day = {
    'framerate': FRAMERATE,
    'shutter_speed': 0,
    'exposure_mode': 'auto',
    'iso': 0,
  }

  night = {
    'framerate': Fraction(1, 6),
    'shutter_speed': 6000000,
    'exposure_mode': 'off',
    'iso': 800,
  }

  if is_night():
    write("Assigning nighttime settings.")
    settings = {**settings, **night}
    TIME_STATE = 'night'
  else:
    write("Assigning daytime settings.")
    settings = {**settings, **day}
    TIME_STATE = 'day'

  for k, v in settings.items():
    setattr(CAMERA, k, v)

  record()

def outputs():
  for i in itertools.count(1):
    yield io.open(f"{out_path()}/stream{i}.{STREAM_FORMAT}", 'wb')

<<<<<<< HEAD
def convert(stream_file):
=======
def upload(stream_file):
  converted_file = f"{stream_file}.{UPLOAD_FORMAT}"
  up_file = f"/dbcam_{today()}/{now()}.{UPLOAD_FORMAT}"

>>>>>>> 5d74cda5
  write(f"Converting {stream_file} to {UPLOAD_FORMAT}...")

  try:
    p = subprocess.Popen([
      'ffmpeg',
      '-y',
      '-hide_banner',
      '-loglevel', 'panic',
      '-framerate', str(FRAMERATE),
      '-probesize', str(PROBE_SIZE),
      '-i', str(stream_file),
      '-c', 'copy', str(f"{stream_file}.{UPLOAD_FORMAT}"),
    ])
    p.wait()
  except Exception as e:
    return write(f"ffmpeg error: {e}")


  if UPLOAD_ENABLED:
    upload(stream_file)
  else:
    os.remove(stream_file)

def upload(stream_file):
  converted_file = f"{stream_file}.{UPLOAD_FORMAT}"

  with open(converted_file, 'rb') as f:
    try:
      DBX.files_upload(f.read(), f"/hc_{today()}/{now()}.{UPLOAD_FORMAT}")
    except Exception as e:
      write(f"Dropbox upload error: {e}")

  os.remove(stream_file)
  os.remove(converted_file)

  write(f"Uploaded {converted_file}.")

def record():
  if not os.path.exists(out_path()):
    os.mkdir(out_path())

  max_bytes = MAX_FILE_SIZE_MB * 1024 * 1024
  write("Recording...")

  for output in CAMERA.record_sequence(
    outputs(), quality=QUALITY, bitrate=BITRATE, format=STREAM_FORMAT
  ):
    while output.tell() < max_bytes:
      CAMERA.wait_recording(1)
      CAMERA.annotate_text = f"{today()} {now()}"
      if must_update():
        write("Time of day changed, reinitializing...")
        return init_camera(10)

    if output.tell() >= max_bytes:
      convert(output.name)

def main():
  init_camera()

if __name__ == '__main__':
  main()<|MERGE_RESOLUTION|>--- conflicted
+++ resolved
@@ -133,14 +133,7 @@
   for i in itertools.count(1):
     yield io.open(f"{out_path()}/stream{i}.{STREAM_FORMAT}", 'wb')
 
-<<<<<<< HEAD
 def convert(stream_file):
-=======
-def upload(stream_file):
-  converted_file = f"{stream_file}.{UPLOAD_FORMAT}"
-  up_file = f"/dbcam_{today()}/{now()}.{UPLOAD_FORMAT}"
-
->>>>>>> 5d74cda5
   write(f"Converting {stream_file} to {UPLOAD_FORMAT}...")
 
   try:
